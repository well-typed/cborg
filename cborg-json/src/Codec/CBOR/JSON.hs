--- conflicted
+++ resolved
@@ -14,11 +14,8 @@
 import           Codec.CBOR.Decoding
 import           Data.Aeson                          ( Value(..) )
 import qualified Data.Aeson                          as Aeson
-<<<<<<< HEAD
-=======
 import qualified Data.ByteString.Base16              as HEX
 import qualified Data.HashMap.Lazy                   as HM
->>>>>>> c00ad4c8
 import           Data.Scientific                     as Scientific
 import qualified Data.Text                           as T
 import qualified Data.Text.Encoding                  as TE
@@ -81,13 +78,10 @@
 
       TypeListLen      -> decodeListLen >>= decodeListN lenient
       TypeListLenIndef -> decodeListLenIndef >> decodeListIndef lenient []
-<<<<<<< HEAD
       TypeMapLen       -> decodeMapLen >>= flip (decodeMapN lenient) mempty
 
-=======
-      TypeMapLen       -> decodeMapLen >>= flip (decodeMapN lenient) HM.empty
       TypeBytes   -> packHex <$> decodeBytes
->>>>>>> c00ad4c8
+
       _           -> fail $ "unexpected CBOR token type for a JSON value: "
                          ++ show tkty
     where
