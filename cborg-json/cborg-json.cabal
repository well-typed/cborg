--- conflicted
+++ resolved
@@ -30,25 +30,15 @@
   exposed-modules:     Codec.CBOR.JSON
   ghc-options:         -Wall
   build-depends:
-<<<<<<< HEAD
     base                 >=4.11 && < 4.19,
     aeson                >=0.7  && <2.2,
     aeson-pretty         >=0.8  && <0.9,
+    base16-bytestring    >= 1.0 && < 1.1,
     unordered-containers >=0.2  && <0.3,
     scientific           >=0.3  && <0.4,
     text                 >=1.1  && <2.1,
     vector               >=0.10 && <0.14,
 
-=======
-    base >=4.7 && < 4.15,
-    aeson >=0.7 && <1.6,
-    aeson-pretty >=0.8 && <0.9,
-    base16-bytestring >= 0.1 && <0.2,
-    unordered-containers >=0.2 && <0.3,
-    scientific >=0.3 && <0.4,
-    text >=1.1 && <1.3,
-    vector >=0.10 && <0.13,
->>>>>>> c00ad4c8
     cborg ==0.2.*
 
   hs-source-dirs:      src
@@ -78,13 +68,10 @@
     zlib       >= 0.5     && < 0.7,
     directory,
     process,
-<<<<<<< HEAD
     aeson,
 
     cborg,
     cborg-json
-=======
-    zlib                    >= 0.5     && < 0.7
 
 
 test-suite tests
@@ -100,18 +87,17 @@
   other-modules:
 
   build-depends:
-    base                    >= 4.7     && < 4.15,
+    base                    >= 4.7     && < 4.19,
     base-orphans,
-    base16-bytestring       >= 0.1 && <0.2,
-    bytestring              >= 0.10.4  && < 0.11,
+    base16-bytestring       >= 0.1     && < 0.2,
+    bytestring              >= 0.10.4  && < 0.12,
     cborg,
     cborg-json,
     aeson                   >= 0.7     && < 1.6,
     QuickCheck              >= 2.9     && < 2.15,
-    tasty                   >= 0.11    && < 1.4,
+    tasty                   >= 0.11    && < 1.5,
     tasty-hunit             >= 0.9     && < 0.11,
-    text                    >= 1.1     && < 1.3
+    text                    >= 1.1     && < 2.1
   if !impl(ghc >= 8.0)
     build-depends:
-      fail                    >= 4.9.0.0 && < 4.10
->>>>>>> c00ad4c8
+      fail                    >= 4.9.0.0 && < 4.10