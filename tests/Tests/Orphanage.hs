{-# LANGUAGE CPP                #-}
{-# LANGUAGE FlexibleContexts   #-}
{-# LANGUAGE StandaloneDeriving #-}
{-# LANGUAGE DeriveDataTypeable #-}
module Tests.Orphanage where

#if MIN_VERSION_base(4,8,0)
import           Data.Functor.Identity
#endif
import           Data.Typeable

import           Control.Applicative

import           Data.Ord
import           Data.Monoid as Monoid
import           Foreign.C.Types
import           System.Exit (ExitCode(..))
import           GHC.Fingerprint.Type

import           Test.QuickCheck.Gen
import           Test.QuickCheck.Arbitrary

import qualified Data.Vector.Primitive      as Vector.Primitive

--------------------------------------------------------------------------------
-- QuickCheck Orphans

-- A _LOT_ of orphans instances for QuickCheck. Some are already in
-- git HEAD and some are still waiting as pull request
--
-- [https://github.com/nick8325/quickcheck/pull/90]

-- Tuples

instance ( Arbitrary a
         , Arbitrary b
         , Arbitrary c
         , Arbitrary d
         , Arbitrary e
         , Arbitrary f
         )
      => Arbitrary (a,b,c,d,e,f)
 where
  arbitrary = return (,,,,,)
          <*> arbitrary <*> arbitrary <*> arbitrary <*> arbitrary
          <*> arbitrary <*> arbitrary

  shrink (u, v, w, x, y, z) =
    [ (u', v', w', x', y', z')
    | (u', (v', (w', (x', (y', z'))))) <- shrink (u, (v, (w, (x, (y, z))))) ]

instance ( Arbitrary a
         , Arbitrary b
         , Arbitrary c
         , Arbitrary d
         , Arbitrary e
         , Arbitrary f
         , Arbitrary g
         )
      => Arbitrary (a,b,c,d,e,f,g)
 where
  arbitrary = return (,,,,,,)
          <*> arbitrary <*> arbitrary <*> arbitrary <*> arbitrary
          <*> arbitrary <*> arbitrary <*> arbitrary

-- Foreign C types

instance Arbitrary CChar where
  arbitrary = CChar <$> arbitrary
  shrink (CChar x) = CChar <$> shrink x

instance Arbitrary CSChar where
  arbitrary = CSChar <$> arbitrary
  shrink (CSChar x) = CSChar <$> shrink x

instance Arbitrary CUChar where
  arbitrary = CUChar <$> arbitrary
  shrink (CUChar x) = CUChar <$> shrink x

instance Arbitrary CShort where
  arbitrary = CShort <$> arbitrary
  shrink (CShort x) = CShort <$> shrink x

instance Arbitrary CUShort where
  arbitrary = CUShort <$> arbitrary
  shrink (CUShort x) = CUShort <$> shrink x

instance Arbitrary CInt where
  arbitrary = CInt <$> arbitrary
  shrink (CInt x) = CInt <$> shrink x

instance Arbitrary CUInt where
  arbitrary = CUInt <$> arbitrary
  shrink (CUInt x) = CUInt <$> shrink x

instance Arbitrary CLong where
  arbitrary = CLong <$> arbitrary
  shrink (CLong x) = CLong <$> shrink x

instance Arbitrary CULong where
  arbitrary = CULong <$> arbitrary
  shrink (CULong x) = CULong <$> shrink x

instance Arbitrary CPtrdiff where
  arbitrary = CPtrdiff <$> arbitrary
  shrink (CPtrdiff x) = CPtrdiff <$> shrink x

instance Arbitrary CSize where
  arbitrary = CSize <$> arbitrary
  shrink (CSize x) = CSize <$> shrink x

instance Arbitrary CWchar where
  arbitrary = CWchar <$> arbitrary
  shrink (CWchar x) = CWchar <$> shrink x

instance Arbitrary CSigAtomic where
  arbitrary = CSigAtomic <$> arbitrary
  shrink (CSigAtomic x) = CSigAtomic <$> shrink x

instance Arbitrary CLLong where
  arbitrary = CLLong <$> arbitrary
  shrink (CLLong x) = CLLong <$> shrink x

instance Arbitrary CULLong where
  arbitrary = CULLong <$> arbitrary
  shrink (CULLong x) = CULLong <$> shrink x

instance Arbitrary CIntPtr where
  arbitrary = CIntPtr <$> arbitrary
  shrink (CIntPtr x) = CIntPtr <$> shrink x

instance Arbitrary CUIntPtr where
  arbitrary = CUIntPtr <$> arbitrary
  shrink (CUIntPtr x) = CUIntPtr <$> shrink x

instance Arbitrary CIntMax where
  arbitrary = CIntMax <$> arbitrary
  shrink (CIntMax x) = CIntMax <$> shrink x

instance Arbitrary CUIntMax where
  arbitrary = CUIntMax <$> arbitrary
  shrink (CUIntMax x) = CUIntMax <$> shrink x

instance Arbitrary CClock where
  arbitrary = CClock <$> arbitrary
  shrink (CClock x) = CClock <$> shrink x

instance Arbitrary CTime where
  arbitrary = CTime <$> arbitrary
  shrink (CTime x) = CTime <$> shrink x

instance Arbitrary CUSeconds where
  arbitrary = CUSeconds <$> arbitrary
  shrink (CUSeconds x) = CUSeconds <$> shrink x

instance Arbitrary CSUSeconds where
  arbitrary = CSUSeconds <$> arbitrary
  shrink (CSUSeconds x) = CSUSeconds <$> shrink x

instance Arbitrary CFloat where
  arbitrary = CFloat <$> arbitrary
  shrink (CFloat x) = CFloat <$> shrink x

instance Arbitrary CDouble where
  arbitrary = CDouble <$> arbitrary
  shrink (CDouble x) = CDouble <$> shrink x

-- Miscellaneous types from base

instance Arbitrary a => Arbitrary (Monoid.Dual a) where
  arbitrary = fmap Monoid.Dual arbitrary
  shrink = map Monoid.Dual . shrink . Monoid.getDual

instance (Arbitrary a, CoArbitrary a) => Arbitrary (Monoid.Endo a) where
  arbitrary = fmap Monoid.Endo arbitrary
  shrink = map Monoid.Endo . shrink . Monoid.appEndo

instance Arbitrary Monoid.All where
  arbitrary = fmap Monoid.All arbitrary
  shrink = map Monoid.All . shrink . Monoid.getAll

instance Arbitrary Monoid.Any where
  arbitrary = fmap Monoid.Any arbitrary
  shrink = map Monoid.Any . shrink . Monoid.getAny

instance Arbitrary a => Arbitrary (Monoid.Sum a) where
  arbitrary = fmap Monoid.Sum arbitrary
  shrink = map Monoid.Sum . shrink . Monoid.getSum

instance Arbitrary a => Arbitrary (Monoid.Product a) where
  arbitrary = fmap Monoid.Product  arbitrary
  shrink = map Monoid.Product  . shrink . Monoid.getProduct

instance Arbitrary a => Arbitrary (Monoid.First a) where
  arbitrary = fmap Monoid.First arbitrary
  shrink = map Monoid.First . shrink . Monoid.getFirst

instance Arbitrary a => Arbitrary (Monoid.Last a) where
  arbitrary = fmap Monoid.Last arbitrary
  shrink = map Monoid.Last . shrink . Monoid.getLast

instance Arbitrary a => Arbitrary (Down a) where
  arbitrary = fmap Down arbitrary
  shrink = map Down . shrink . (\(Down a) -> a)

instance Arbitrary a => Arbitrary (ZipList a) where
  arbitrary = fmap ZipList arbitrary
  shrink = map ZipList . shrink . getZipList

instance Arbitrary a => Arbitrary (Const a b) where
  arbitrary = fmap Const arbitrary
  shrink = map Const . shrink . getConst

instance Arbitrary ExitCode where
  arbitrary = frequency [(1, return ExitSuccess), (3, fmap ExitFailure arbitrary)]

  shrink (ExitFailure x) = ExitSuccess : [ ExitFailure x' | x' <- shrink x ]
  shrink _        = []

#if MIN_VERSION_base(4,8,0)
instance Arbitrary (f a) => Arbitrary (Alt f a) where
  arbitrary = fmap Alt arbitrary
  shrink (Alt a) = map Alt $ shrink a

instance Arbitrary a => Arbitrary (Identity a) where
  arbitrary = fmap Identity arbitrary
  shrink (Identity a) = map Identity $ shrink a
#endif

#if !MIN_VERSION_base(4,8,0)
deriving instance Typeable Const
deriving instance Typeable ZipList
deriving instance Typeable Down
deriving instance Typeable Sum
deriving instance Typeable All
deriving instance Typeable Any
deriving instance Typeable Product
deriving instance Typeable Dual
deriving instance Typeable Fingerprint

deriving instance Show a => Show (Const a b)
deriving instance Eq a   => Eq   (Const a b)
#endif

<<<<<<< HEAD

instance (Vector.Primitive.Prim a, Arbitrary a
         ) => Arbitrary (Vector.Primitive.Vector a) where
    arbitrary = Vector.Primitive.fromList <$> arbitrary
=======
#if MIN_VERSION_base(4,7,0)
instance Arbitrary (Proxy a) where
  arbitrary = return Proxy
#endif

instance Arbitrary Fingerprint where
  arbitrary = Fingerprint <$> arbitrary <*> arbitrary
>>>>>>> 1a658cf1
<|MERGE_RESOLUTION|>--- conflicted
+++ resolved
@@ -242,17 +242,15 @@
 deriving instance Eq a   => Eq   (Const a b)
 #endif
 
-<<<<<<< HEAD
 
 instance (Vector.Primitive.Prim a, Arbitrary a
          ) => Arbitrary (Vector.Primitive.Vector a) where
     arbitrary = Vector.Primitive.fromList <$> arbitrary
-=======
+
 #if MIN_VERSION_base(4,7,0)
 instance Arbitrary (Proxy a) where
   arbitrary = return Proxy
 #endif
 
 instance Arbitrary Fingerprint where
-  arbitrary = Fingerprint <$> arbitrary <*> arbitrary
->>>>>>> 1a658cf1
+  arbitrary = Fingerprint <$> arbitrary <*> arbitrary