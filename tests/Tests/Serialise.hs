--- conflicted
+++ resolved
@@ -122,7 +122,6 @@
       , mkTest (T :: T [Int])
       , mkTest (T :: T UTCTime)
       , mkTest (T :: T Version)
-<<<<<<< HEAD
       , mkTest (T :: T (Map.Map Int String))
       , mkTest (T :: T (Sequence.Seq Int))
       , mkTest (T :: T (Set.Set Int))
@@ -131,15 +130,13 @@
       , mkTest (T :: T (HashMap.HashMap Int String))
       , mkTest (T :: T (HashSet.HashSet Int))
       , mkTest (T :: T (Vector.Vector Int))
-=======
-      --
+      -- generics:
       , mkTest (T :: T Unit)
       , mkTest (T :: T P1)
       , mkTest (T :: T P2)
       , mkTest (T :: T P3)
       , mkTest (T :: T C4)
       , mkTest (T :: T (List Int))
->>>>>>> f535a815
       ]
   ]
 
