{-# LANGUAGE CPP                  #-}
{-# LANGUAGE ConstraintKinds     #-}
{-# LANGUAGE DeriveDataTypeable  #-}
{-# LANGUAGE DeriveGeneric       #-}
{-# LANGUAGE OverloadedStrings   #-}
{-# LANGUAGE ScopedTypeVariables #-}
module Tests.Serialise
  ( testTree   -- :: TestTree
  , testFormat -- :: TestTree
  ) where

#if MIN_VERSION_base(4,8,0)
import           Data.Functor.Identity
#endif

import           Data.Complex
import           Data.Int
import           Data.Fixed
import           Data.Monoid as Monoid
import           Data.Ord
import           Data.Ratio
import           Data.Time
import           Data.Word
import           GHC.Float (float2Double)
import           Data.Version

import           Data.Typeable
import           Control.Applicative
import           Foreign.C.Types

import           Test.QuickCheck  hiding (Fixed(..))
import           Test.Tasty
import           Test.Tasty.QuickCheck hiding (Fixed(..))
import           Test.QuickCheck.Instances ()
import           Test.Tasty.HUnit
import           GHC.Generics  (Generic)
import qualified Data.ByteString as BS
import           System.Exit (ExitCode(..))

import           Data.Binary.Serialise.CBOR
import           Data.Binary.Serialise.CBOR.Encoding
import           Data.Binary.Serialise.CBOR.Decoding
import           Data.Binary.Serialise.CBOR.FlatTerm (toFlatTerm, fromFlatTerm)
import qualified Data.Binary.Serialise.CBOR.Properties as Props

import qualified Data.HashMap.Strict        as HashMap
import qualified Data.HashSet               as HashSet
import qualified Data.IntMap                as IntMap
import qualified Data.IntSet                as IntSet
import qualified Data.Map                   as Map
import qualified Data.Sequence              as Sequence
import qualified Data.Set                   as Set
import qualified Data.Vector                as Vector
import qualified Data.Vector.Unboxed        as Vector.Unboxed
<<<<<<< HEAD
import qualified Data.Vector.Storable       as Vector.Storable
import qualified Data.Vector.Primitive      as Vector.Primitive
=======
import           GHC.Fingerprint.Type (Fingerprint(..))
>>>>>>> 1a658cf1

import           Tests.Orphanage()

--------------------------------------------------------------------------------
-- Tests and properties

-- | Simple proxy type, used as a witness.
data T a = T

-- | Ensure that serializing and deserializing a term results in the original
-- term.
prop_serialiseId :: (Serialise a, Eq a) => T a -> a -> Bool
prop_serialiseId _ = Props.serialiseIdentity

-- | Ensure that serializing and deserializing a term (into @'FlatTerm'@ form)
-- results in the original term.
prop_flatTermId :: (Serialise a, Eq a) => T a -> a -> Bool
prop_flatTermId _ = Props.flatTermIdentity

-- | Ensure that serializing a term into a @'FlatTerm'@ always gives us a
-- valid @'FlatTerm'@ back.
prop_validFlatTerm :: Serialise a => T a -> a -> Bool
prop_validFlatTerm _ = Props.hasValidFlatTerm

format :: (Typeable a, Show a, Serialise a) => a -> Tokens -> TestTree
format a toks
  = testCase (show (typeOf a) ++ ": " ++ show a)
  $ toks @=? toks'
  where
    Encoding f = encode a
    toks'      = f TkEnd

--------------------------------------------------------------------------------
-- Corner case or specific properties to test

-- | Ensure that when we encode a Float but decode as a Double, we get the same
-- value.
prop_encodeFloatToDouble :: Float -> Bool
prop_encodeFloatToDouble x = Right dbl == fromFlatTerm dec ft
  where
    dbl = float2Double x

    dec = decode :: Decoder Double
    ft  = toFlatTerm (encode x)

--------------------------------------------------------------------------------
-- Extra orphan instances

instance Arbitrary Version where
  arbitrary = Version <$> listOf1 (choose (1, 15)) <*> pure []

--------------------------------------------------------------------------------
-- TestTree API

testTree :: TestTree
testTree = testGroup "Serialise class"
  [ testGroup "Corner cases"
      [ testProperty "decode float to double"      prop_encodeFloatToDouble
      ]
  , testGroup "Simple instance invariants"
      [ mkTest (T :: T ())
      , mkTest (T :: T Bool)
      , mkTest (T :: T Int)
      , mkTest (T :: T Int8)
      , mkTest (T :: T Int16)
      , mkTest (T :: T Int32)
      , mkTest (T :: T Int64)
      , mkTest (T :: T Word)
      , mkTest (T :: T Word8)
      , mkTest (T :: T Word16)
      , mkTest (T :: T Word32)
      , mkTest (T :: T Word64)
      , mkTest (T :: T Integer)
      , mkTest (T :: T Float)
      , mkTest (T :: T Double)
#if MIN_VERSION_base(4,7,0)
      , mkTest (T :: T (Fixed E0))
      , mkTest (T :: T (Fixed E1))
      , mkTest (T :: T (Fixed E2))
      , mkTest (T :: T (Fixed E3))
      , mkTest (T :: T (Fixed E6))
      , mkTest (T :: T (Fixed E9))
      , mkTest (T :: T (Fixed E12))
      , mkTest (T :: T (Proxy ()))
#endif
      , mkTest (T :: T Char)
      , mkTest (T :: T CChar)
      , mkTest (T :: T CSChar)
      , mkTest (T :: T CUChar)
      , mkTest (T :: T CShort)
      , mkTest (T :: T CUShort)
      , mkTest (T :: T CInt)
      , mkTest (T :: T CUInt)
      , mkTest (T :: T CLong)
      , mkTest (T :: T CULong)
      , mkTest (T :: T CPtrdiff)
      , mkTest (T :: T CSize)
      , mkTest (T :: T CWchar)
      , mkTest (T :: T CSigAtomic)
      , mkTest (T :: T CLLong)
      , mkTest (T :: T CULLong)
      , mkTest (T :: T CIntPtr)
      , mkTest (T :: T CUIntPtr)
      , mkTest (T :: T CIntMax)
      , mkTest (T :: T CUIntMax)
      , mkTest (T :: T CClock)
      , mkTest (T :: T CTime)
      , mkTest (T :: T CUSeconds)
      , mkTest (T :: T CSUSeconds)
      , mkTest (T :: T CFloat)
      , mkTest (T :: T CDouble)
      , mkTest (T :: T (Int, Char))
      , mkTest (T :: T (Int, Char, Bool))
      , mkTest (T :: T (Int, Char, Bool, String))
      , mkTest (T :: T (Int, Char, Bool, String, ()))
      , mkTest (T :: T (Int, Char, Bool, String, (), Maybe Char))
      , mkTest (T :: T (Int, Char, Bool, String, (), Maybe Char, Maybe ()))
      , mkTest (T :: T (Maybe Int))
      , mkTest (T :: T (Either String Int))
      , mkTest (T :: T String)
      , mkTest (T :: T BS.ByteString)
      , mkTest (T :: T [Int])
      , mkTest (T :: T UTCTime)
      , mkTest (T :: T Version)
      , mkTest (T :: T Fingerprint)
      , mkTest (T :: T ExitCode)
      , mkTest (T :: T (Ratio Integer))
      , mkTest (T :: T (Complex Double))
      , mkTest (T :: T (Const Int ()))
      , mkTest (T :: T (ZipList Int))
      , mkTest (T :: T (ZipList Char))
      , mkTest (T :: T Ordering)
      , mkTest (T :: T (Down Int64))
      , mkTest (T :: T (Dual (Maybe (Sum Int))))
      , mkTest (T :: T All)
      , mkTest (T :: T Any)
#if MIN_VERSION_base(4,8,0)
      , mkTest (T :: T (Alt Maybe Int))
      , mkTest (T :: T (Identity ()))
#endif
      , mkTest (T :: T (Sum Int))
      , mkTest (T :: T (Product Int))
      , mkTest (T :: T (Map.Map Int String))
      , mkTest (T :: T (Sequence.Seq Int))
      , mkTest (T :: T (Set.Set Int))
      , mkTest (T :: T IntSet.IntSet)
      , mkTest (T :: T (IntMap.IntMap String))
      , mkTest (T :: T (HashMap.HashMap Int String))
      , mkTest (T :: T (HashSet.HashSet Int))
      , mkTest (T :: T (Vector.Vector Int))
      , mkTest (T :: T (Vector.Unboxed.Vector (Int,Bool)))
      , mkTest (T :: T (Vector.Storable.Vector Int))
      , mkTest (T :: T (Vector.Primitive.Vector Int))
      -- generics:
      , mkTest (T :: T Unit)
      , mkTest (T :: T P1)
      , mkTest (T :: T P2)
      , mkTest (T :: T P3)
      , mkTest (T :: T C4)
      , mkTest (T :: T (List Int))
      ]
  ]

testFormat :: TestTree
testFormat = testGroup "Encoding format"
  [ format
      Unit
      (TkListLen 1 $ TkWord 0 $ TkEnd)
  , format
      (P1 12)
      (TkListLen 2 $ TkWord 0 $ TkInt 12 $ TkEnd)
  , format
      (P2 12 0.5)
      (TkListLen 3 $ TkWord 0 $ TkInt 12 $ TkFloat32 0.5 $ TkEnd)
  , format
      (P3 12 0.5 "asdf")
      (TkListLen 4 $ TkWord 0 $ TkInt 12 $ TkFloat32 0.5 $ TkString "asdf" $ TkEnd)
  , format
      (C1 12)
      (TkListLen 2 $ TkWord 0 $ TkInt 12 $ TkEnd)
  , format
      (C2 12 0.5)
      (TkListLen 3 $ TkWord 1 $ TkInt 12 $ TkFloat32 0.5 $ TkEnd)
  , format
      (C3 12 0.5 "asdf")
      (TkListLen 4 $ TkWord 2 $ TkInt 12 $ TkFloat32 0.5 $ TkString "asdf" $ TkEnd)
  , format
       C4
      (TkListLen 1 $ TkWord 3 $ TkEnd)
  ]

--------------------------------------------------------------------------------
-- Extra machinery

-- A simple alias to make the following properties more convenient to write
type BasicType a = (Arbitrary a, Typeable a, Serialise a, Eq a, Show a)

mkTest :: forall a. BasicType a => T a -> TestTree
mkTest t = testGroup ("type: " ++ show (typeOf (undefined :: a)))
  [ testProperty "cbor roundtrip"      (prop_serialiseId   t)
  , testProperty "flat roundtrip"      (prop_flatTermId    t)
  , testProperty "flat term is valid"  (prop_validFlatTerm t)
  ]


--------------------------------------------------------------------------------
-- Generic data types

data Unit = Unit
          deriving (Show,Eq,Typeable,Generic)
data P1 = P1 Int
          deriving (Show,Eq,Typeable,Generic)
data P2 = P2 Int Float
          deriving (Show,Eq,Typeable,Generic)
data P3 = P3 Int Float String
          deriving (Show,Eq,Typeable,Generic)

data C4 = C1 Int
        | C2 Int Float
        | C3 Int Float String
        | C4
        deriving (Show,Eq,Typeable,Generic)

data List a = Cons a (List a)
            | Nil
            deriving (Show,Eq,Typeable,Generic)

instance Serialise Unit
instance Serialise P1
instance Serialise P2
instance Serialise P3
instance Serialise C4
instance Serialise a => Serialise (List a)


instance Arbitrary Unit where
    arbitrary = pure Unit

instance Arbitrary P1 where
    arbitrary = P1 <$> arbitrary
instance Arbitrary P2 where
    arbitrary = P2 <$> arbitrary <*> arbitrary
instance Arbitrary P3 where
    arbitrary = P3 <$> arbitrary <*> arbitrary <*> arbitrary

instance Arbitrary C4 where
    arbitrary = oneof [ C1 <$> arbitrary
                      , C2 <$> arbitrary <*> arbitrary
                      , C3 <$> arbitrary <*> arbitrary <*> arbitrary
                      , pure C4
                      ]

instance Arbitrary a => Arbitrary (List a) where
    arbitrary = cnv <$> arbitrary
      where
        cnv :: [a] -> List a
        cnv = foldr Cons Nil<|MERGE_RESOLUTION|>--- conflicted
+++ resolved
@@ -52,12 +52,9 @@
 import qualified Data.Set                   as Set
 import qualified Data.Vector                as Vector
 import qualified Data.Vector.Unboxed        as Vector.Unboxed
-<<<<<<< HEAD
 import qualified Data.Vector.Storable       as Vector.Storable
 import qualified Data.Vector.Primitive      as Vector.Primitive
-=======
 import           GHC.Fingerprint.Type (Fingerprint(..))
->>>>>>> 1a658cf1
 
 import           Tests.Orphanage()
 
