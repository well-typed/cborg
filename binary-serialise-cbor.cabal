--- conflicted
+++ resolved
@@ -1,12 +1,6 @@
 name:                binary-serialise-cbor
-<<<<<<< HEAD
-version:             0.1.1.1
-synopsis:            Binary serialisation using the CBOR format
--- description:         
-=======
 version:             0.1.1.0
 synopsis:            Yet Another Binary Serialisation Library
->>>>>>> 92a5d6a3
 license:             BSD3
 license-files:       LICENSE.txt
 author:              Duncan Coutts
